--- conflicted
+++ resolved
@@ -27,40 +27,6 @@
     }
   })
 
-<<<<<<< HEAD
-  runXcmPalletHorizontal('collectivesPolkadot transfer DOT to assetHubPolkadot', async () => {
-    return {
-      fromChain: collectivesPolkadotClient,
-      toChain: assetHubPolkadotClient,
-      fromBalance: query.balances,
-      toBalance: query.balances,
-      toAccount: defaultAccounts.dave,
-      tx: tx.xcmPallet.limitedTeleportAssets(
-        collectivesDOT,
-        1e12,
-        tx.xcmPallet.parachainV3(1, assetHubPolkadotClient.config.paraId!),
-      ),
-    }
-  })
-})
-
-// // TODO: Uncomment Post-AHM on Polkadot
-
-// const testConfigForLocalScheduler: ParaTestConfig = {
-//   testSuiteName: 'assetHubPolkadot & collectivesPolkadot',
-//   addressEncoding: 0,
-//   blockProvider: 'NonLocal',
-//   asyncBacking: 'Enabled',
-// }
-
-// registerTestTree(
-//   governanceChainUpgradesOtherChainViaRootReferendumSuite(assetHubPolkadot, collectivesPolkadot, testConfigForLocalScheduler),
-// )
-
-// registerTestTree(
-//   governanceChainSelfUpgradeViaWhitelistedCallerReferendumSuite(assetHubPolkadot, collectivesPolkadot, testConfigForLocalScheduler),
-// )
-=======
   runXcmPalletHorizontal(
     'collectivesPolkadot transfer DOT to assetHubPolkadot',
     async () => {
@@ -80,4 +46,20 @@
     { skip: true },
   )
 })
->>>>>>> 72a52820
+
+// // TODO: Uncomment Post-AHM on Polkadot
+
+// const testConfigForLocalScheduler: ParaTestConfig = {
+//   testSuiteName: 'assetHubPolkadot & collectivesPolkadot',
+//   addressEncoding: 0,
+//   blockProvider: 'NonLocal',
+//   asyncBacking: 'Enabled',
+// }
+
+// registerTestTree(
+//   governanceChainUpgradesOtherChainViaRootReferendumSuite(assetHubPolkadot, collectivesPolkadot, testConfigForLocalScheduler),
+// )
+
+// registerTestTree(
+//   governanceChainSelfUpgradeViaWhitelistedCallerReferendumSuite(assetHubPolkadot, collectivesPolkadot, testConfigForLocalScheduler),
+// )